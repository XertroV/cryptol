Loading module Cryptol
Loading module Cryptol
Loading module Main
[warning] at ./issue148.cry:2:1--9:10:
  Defaulting type parameter 'bits'
             of literal or demoted expression
             at ./issue148.cry:4:34--4:35
<<<<<<< HEAD
  to max 2 (width a`209)
=======
  to max 2 (width a`190)
>>>>>>> c2e0cc58
[warning] at ./issue148.cry:2:1--9:10:
  Defaulting 2nd type parameter
             of expression take
             at ./issue148.cry:6:10--6:14
<<<<<<< HEAD
  to 16 * a`209
=======
  to 16 * a`190
>>>>>>> c2e0cc58
[warning] at <interactive>:1:1--1:36:
  Defaulting type parameter 'bits'
             of finite enumeration
             at <interactive>:1:19--1:26
  to 5
(\(e : [64]) -> (e @@ [8 .. 24]) != zero) 0x00feff8000000000 = True<|MERGE_RESOLUTION|>--- conflicted
+++ resolved
@@ -5,20 +5,12 @@
   Defaulting type parameter 'bits'
              of literal or demoted expression
              at ./issue148.cry:4:34--4:35
-<<<<<<< HEAD
-  to max 2 (width a`209)
-=======
-  to max 2 (width a`190)
->>>>>>> c2e0cc58
+  to max 2 (width a`203)
 [warning] at ./issue148.cry:2:1--9:10:
   Defaulting 2nd type parameter
              of expression take
              at ./issue148.cry:6:10--6:14
-<<<<<<< HEAD
-  to 16 * a`209
-=======
-  to 16 * a`190
->>>>>>> c2e0cc58
+  to 16 * a`203
 [warning] at <interactive>:1:1--1:36:
   Defaulting type parameter 'bits'
              of finite enumeration
