{-# Language FlexibleInstances #-}
module Cryptol.TypeCheck.Solver.SMT (proveImp,checkUnsolvable) where

import           SimpleSMT (SExpr)
import qualified SimpleSMT as SMT
import           Data.Map ( Map )
import qualified Data.Map as Map
import qualified Data.Set as Set
import           Data.Maybe(catMaybes)
import           Data.List(partition)
import           Control.Monad(msum,zipWithM)

import Cryptol.TypeCheck.Type
import Cryptol.TypeCheck.Solver.CrySAT
import Cryptol.TypeCheck.InferTypes
import Cryptol.TypeCheck.TypePat hiding ((~>),(~~>))
import Cryptol.Utils.Panic


-- | Returns goals that were not proved
proveImp :: Solver -> [Prop] -> [Goal] -> IO [Goal]
proveImp sol ps gs0 =
  debugBlock sol "PROVE IMP" $
  do let s = rawSolver sol
<<<<<<< HEAD
     let (gs,rest) = partition (isNumeric . goal) gs0
         numAsmp   = filter isNumeric ps
         vs        = Set.toList $ Set.union
                                    ( fvs (numAsmp, map goal gs) )
                                    ( Set.map tpVar
                                        (numTypeParams (numAsmp, map goal gs))
                                    )

=======
     let gs1       = concatMap flatGoal gs0
         (gs,rest) = partition (isNumeric . goal) gs1
         numAsmp   = filter isNumeric (concatMap pSplitAnd ps)
         vs        = Set.toList (fvs (numAsmp, map goal gs))
>>>>>>> 0cc5151e
     tvs <- debugBlock sol "VARIABLES" $
       do SMT.push s
          Map.fromList <$> zipWithM (declareVar s) [ 0 .. ] vs
     debugBlock sol "ASSUMPTIONS" $
       mapM_ (assume s tvs) numAsmp
     gs' <- mapM (prove sol tvs) gs
     SMT.pop s
     return (catMaybes gs' ++ rest)

-- | Check if the given goals are known to be unsolvable.
checkUnsolvable :: Solver -> [Goal] -> IO Bool
checkUnsolvable sol gs0 =
  debugBlock sol "CHECK UNSOLVABLE" $
  do let s  = rawSolver sol
<<<<<<< HEAD
         ps = filter isNumeric (map goal gs0)
         vs = Set.toList $ Set.union (fvs ps)
                                     (Set.map tpVar (numTypeParams ps))
=======
         ps = filter isNumeric
            $ map goal
            $ concatMap flatGoal gs0
         vs = Set.toList (fvs ps)
>>>>>>> 0cc5151e
     tvs <- debugBlock sol "VARIABLES" $
       do SMT.push s
          mapM_ (debugLog sol) (map show vs)
          Map.fromList <$> zipWithM (declareVar s) [ 0 .. ] vs
     ans <- unsolvable sol tvs ps
     SMT.pop s
     return ans

--------------------------------------------------------------------------------

declareVar :: SMT.Solver -> Int -> TVar -> IO (TVar, SExpr)
declareVar s x v = do let name = (if isFreeTV v then "fv" else "kv") ++ show x
                      e <- SMT.declare s name cryInfNat
                      SMT.assert s (SMT.fun "cryVar" [ e ])
                      return (v,e)

assume :: SMT.Solver -> TVars -> Prop -> IO ()
assume s tvs p = SMT.assert s (SMT.fun "cryAssume" [ toSMT tvs p ])

prove :: Solver -> TVars -> Goal -> IO (Maybe Goal)
prove sol tvs g =
  debugBlock sol "PROVE" $
  do let s = rawSolver sol
     SMT.push s
     SMT.assert s (SMT.fun "cryProve" [ toSMT tvs (goal g) ])
     res <- SMT.check s
     SMT.pop s
     case res of
       SMT.Unsat -> return Nothing
       _         -> return (Just g)


-- | Check if some numeric goals are known to be unsolvable.
unsolvable :: Solver -> TVars -> [Prop] -> IO Bool
unsolvable sol tvs ps =
  debugBlock sol "UNSOLVABLE" $
  do let s = rawSolver sol
     SMT.push s
     mapM_ (assume s tvs) ps
     res <- SMT.check s
     SMT.pop s
     case res of
       SMT.Unsat -> return True
       _         -> return False



--------------------------------------------------------------------------------

<<<<<<< HEAD
-- XXX: This is not quite right for 'AND': it could be that one part
-- of an And os numeric, and the other is not.
=======
-- | Split up the 'And' in a goal
flatGoal :: Goal -> [Goal]
flatGoal g = [ g { goal = p } | p <- pSplitAnd (goal g) ]


-- | Assumes no 'And'
>>>>>>> 0cc5151e
isNumeric :: Prop -> Bool
isNumeric ty = matchDefault False $ msum [ is (|=|), is (|>=|), is aFin ]
  where
  is f = f ty >> return True


--------------------------------------------------------------------------------

type TVars = Map TVar SExpr

cryInfNat :: SExpr
cryInfNat = SMT.const "InfNat"


toSMT :: TVars -> Type -> SExpr
toSMT tvs ty = matchDefault (panic "toSMT" [ "Unexpected type", show ty ])
  $ msum $ map (\f -> f tvs ty)
  [ aInf            ~> "cryInf"
  , aNat            ~> "cryNat"

  , aFin            ~> "cryFin"
  , (|=|)           ~> "cryEq"
  , (|>=|)          ~> "cryGeq"
  , aAnd            ~> "cryAnd"
  , aTrue           ~> "cryTrue"

  , anAdd           ~> "cryAdd"
  , (|-|)           ~> "crySub"
  , aMul            ~> "cryMul"
  , (|^|)           ~> "cryExp"
  , (|/|)           ~> "cryDiv"
  , (|%|)           ~> "cryMod"
  , aMin            ~> "cryMin"
  , aMax            ~> "cryMax"
  , aWidth          ~> "cryWidth"
  , aLenFromThen    ~> "cryLenFromThen"
  , aLenFromThenTo  ~> "cryLenFromThenTo"

  , aNumTypeParam   ~> "(unused)"

  , anError KNum    ~> "cryErr"
  , anError KProp   ~> "cryErrProp"

  , aTVar           ~> "(unused)"
  ]

--------------------------------------------------------------------------------

(~>) :: Mk a => (Type -> Match a) -> String -> TVars -> Type -> Match SExpr
(m ~> f) tvs t = m t >>= \a -> return (mk tvs f a)

class Mk t where
  mk :: TVars -> String -> t -> SExpr

instance Mk () where
  mk _ f _ = SMT.const f

instance Mk Integer where
  mk _ f x = SMT.fun f [ SMT.int x ]

instance Mk TVar where
  mk tvs _ x = tvs Map.! x

instance Mk TParam where
  mk tvs f x = mk tvs f (tpVar x)

instance Mk Type where
  mk tvs f x = SMT.fun f [toSMT tvs x]

instance Mk TCErrorMessage where
  mk _ f _ = SMT.fun f []

instance Mk (Type,Type) where
  mk tvs f (x,y) = SMT.fun f [ toSMT tvs x, toSMT tvs y]

instance Mk (Type,Type,Type) where
  mk tvs f (x,y,z) = SMT.fun f [ toSMT tvs x, toSMT tvs y, toSMT tvs z ]

--------------------------------------------------------------------------------




<|MERGE_RESOLUTION|>--- conflicted
+++ resolved
@@ -22,21 +22,15 @@
 proveImp sol ps gs0 =
   debugBlock sol "PROVE IMP" $
   do let s = rawSolver sol
-<<<<<<< HEAD
-     let (gs,rest) = partition (isNumeric . goal) gs0
-         numAsmp   = filter isNumeric ps
+     let gs1       = concatMap flatGoal gs0
+         (gs,rest) = partition (isNumeric . goal) gs1
+         numAsmp   = filter isNumeric (concatMap pSplitAnd ps)
          vs        = Set.toList $ Set.union
                                     ( fvs (numAsmp, map goal gs) )
                                     ( Set.map tpVar
                                         (numTypeParams (numAsmp, map goal gs))
                                     )
 
-=======
-     let gs1       = concatMap flatGoal gs0
-         (gs,rest) = partition (isNumeric . goal) gs1
-         numAsmp   = filter isNumeric (concatMap pSplitAnd ps)
-         vs        = Set.toList (fvs (numAsmp, map goal gs))
->>>>>>> 0cc5151e
      tvs <- debugBlock sol "VARIABLES" $
        do SMT.push s
           Map.fromList <$> zipWithM (declareVar s) [ 0 .. ] vs
@@ -51,16 +45,11 @@
 checkUnsolvable sol gs0 =
   debugBlock sol "CHECK UNSOLVABLE" $
   do let s  = rawSolver sol
-<<<<<<< HEAD
-         ps = filter isNumeric (map goal gs0)
-         vs = Set.toList $ Set.union (fvs ps)
-                                     (Set.map tpVar (numTypeParams ps))
-=======
          ps = filter isNumeric
             $ map goal
             $ concatMap flatGoal gs0
-         vs = Set.toList (fvs ps)
->>>>>>> 0cc5151e
+         vs = Set.toList $ Set.union (fvs ps)
+                                     (Set.map tpVar (numTypeParams ps))
      tvs <- debugBlock sol "VARIABLES" $
        do SMT.push s
           mapM_ (debugLog sol) (map show vs)
@@ -110,17 +99,12 @@
 
 --------------------------------------------------------------------------------
 
-<<<<<<< HEAD
--- XXX: This is not quite right for 'AND': it could be that one part
--- of an And os numeric, and the other is not.
-=======
 -- | Split up the 'And' in a goal
 flatGoal :: Goal -> [Goal]
 flatGoal g = [ g { goal = p } | p <- pSplitAnd (goal g) ]
 
 
 -- | Assumes no 'And'
->>>>>>> 0cc5151e
 isNumeric :: Prop -> Bool
 isNumeric ty = matchDefault False $ msum [ is (|=|), is (|>=|), is aFin ]
   where
