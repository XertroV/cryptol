--- conflicted
+++ resolved
@@ -26,13 +26,10 @@
 import qualified Data.Map as Map
 import qualified Data.Set as Set
 
-<<<<<<< HEAD
 data TyDecl = TS (P.TySyn Name)               -- ^ Type synonym
             | NT (P.Newtype Name)             -- ^ Newtype
             | AT (P.ParameterType Name)       -- ^ Parameter type
-=======
-data TyDecl = TS (P.TySyn Name) | PS (P.PropSyn Name) | NT (P.Newtype Name)
->>>>>>> 0cc5151e
+            | PS (P.PropSyn Name)             -- ^ Property synonym
 
 -- | Check for duplicate and recursive type synonyms.
 -- Returns the type-synonyms in dependency order.
@@ -67,11 +64,6 @@
              }
         )
 
-<<<<<<< HEAD
-  getN (TS (P.TySyn x _ _)) = thing x
-  getN (NT x)               = thing (P.nName x)
-  getN (AT x)               = thing (P.ptName x)
-=======
   toMap vs ty@(PS (P.PropSyn x as ps)) =
         (thing x
         , x { thing = (ty, Set.toList $
@@ -82,7 +74,7 @@
   getN (TS (P.TySyn x _ _))   = thing x
   getN (PS (P.PropSyn x _ _)) = thing x
   getN (NT x)                 = thing (P.nName x)
->>>>>>> 0cc5151e
+  getN (AT x)               = thing (P.ptName x)
 
   check (AcyclicSCC x) = return [x]
 
