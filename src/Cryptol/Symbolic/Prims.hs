-- |
-- Module      :  $Header$
-- Copyright   :  (c) 2013-2016 Galois, Inc.
-- License     :  BSD3
-- Maintainer  :  cryptol@galois.com
-- Stability   :  provisional
-- Portability :  portable

{-# LANGUAGE RecordWildCards #-}
{-# LANGUAGE PatternGuards #-}
{-# LANGUAGE MultiParamTypeClasses #-}
{-# LANGUAGE Rank2Types #-}
{-# LANGUAGE LambdaCase #-}
{-# LANGUAGE ViewPatterns #-}
{-# LANGUAGE FlexibleContexts #-}
{-# LANGUAGE TypeSynonymInstances #-}
{-# OPTIONS_GHC -fno-warn-orphans #-}

module Cryptol.Symbolic.Prims where

import Control.Monad (unless)
import Data.Bits
import Data.List (genericTake)
import qualified Data.Sequence as Seq

import Cryptol.Eval.Monad (Eval(..), ready, invalidIndex, cryUserError)
import Cryptol.Eval.Type  (finNat', TValue(..))
import Cryptol.Eval.Value (BitWord(..), EvalPrims(..), enumerateSeqMap, SeqMap(..),
                          reverseSeqMap, wlam, nlam, WordValue(..),
                          asWordVal, fromWordVal, enumerateWordValue,
                          enumerateWordValueRev, updateWordValue,
                          updateSeqMap, lookupSeqMap, memoMap )
import Cryptol.Prims.Eval (binary, unary, arithUnary,
                           arithBinary, Binary, BinArith,
                           logicBinary, logicUnary, zeroV,
                           ccatV, splitAtV, joinV, ecSplitV,
                           reverseV, infFromV, infFromThenV,
                           fromThenV, fromToV, fromThenToV,
                           transposeV, indexPrimOne, indexPrimMany,
<<<<<<< HEAD
                           ecIntegerV, ecToIntegerV, ecFromIntegerV,
                           ecDemoteV, updatePrim, lg2)
=======
                           ecDemoteV, updatePrim, randomV, liftWord,
                           cmpValue)
>>>>>>> 28bc4f81
import Cryptol.Symbolic.Value
import Cryptol.TypeCheck.AST (Decl(..))
import Cryptol.TypeCheck.Solver.InfNat(Nat'(..))
import Cryptol.Utils.Panic
import Cryptol.ModuleSystem.Name (asPrim)
import Cryptol.Utils.Ident (Ident,mkIdent)

import qualified Data.SBV         as SBV
import qualified Data.SBV.Dynamic as SBV
import qualified Data.Map as Map
import qualified Data.Text as T

import Prelude ()
import Prelude.Compat
import Control.Monad (join)

traverseSnd :: Functor f => (a -> f b) -> (t, a) -> f (t, b)
traverseSnd f (x, y) = (,) x <$> f y

-- Primitives ------------------------------------------------------------------

instance EvalPrims SBool SWord SInteger where
  evalPrim Decl { dName = n, .. }
    | Just prim <- asPrim n, Just val <- Map.lookup prim primTable = val

  evalPrim Decl { .. } =
      panic "Eval" [ "Unimplemented primitive", show dName ]

  iteValue b x y
    | Just b' <- SBV.svAsBool b = if b' then x else y
    | otherwise = iteSValue b <$> x <*> y

-- See also Cryptol.Prims.Eval.primTable
primTable :: Map.Map Ident Value
primTable  = Map.fromList $ map (\(n, v) -> (mkIdent (T.pack n), v))
  [ ("True"        , VBit SBV.svTrue)
  , ("False"       , VBit SBV.svFalse)
  , ("demote"      , ecDemoteV) -- Converts a numeric type into its corresponding value.
                                -- { val, bits } (fin val, fin bits, bits >= width val) => [bits]
<<<<<<< HEAD
  , ("integer"     , ecIntegerV) -- Converts a numeric type into its corresponding value.
                                 -- { val } (fin val) => Integer
  , ("+"           , binary (arithBinary (liftBinArith SBV.svPlus) SBV.svPlus)) -- {a} (Arith a) => a -> a -> a
  , ("-"           , binary (arithBinary (liftBinArith SBV.svMinus) SBV.svMinus)) -- {a} (Arith a) => a -> a -> a
  , ("*"           , binary (arithBinary (liftBinArith SBV.svTimes) SBV.svTimes)) -- {a} (Arith a) => a -> a -> a
  , ("/"           , binary (arithBinary (liftBinArith SBV.svQuot) SBV.svQuot)) -- {a} (Arith a) => a -> a -> a
  , ("%"           , binary (arithBinary (liftBinArith SBV.svRem) SBV.svRem)) -- {a} (Arith a) => a -> a -> a
  , ("^^"          , binary (arithBinary sExp SBV.svExp)) -- {a} (Arith a) => a -> a -> a
  , ("lg2"         , unary (arithUnary sLg2 svLg2)) -- {a} (Arith a) => a -> a
  , ("negate"      , unary (arithUnary (\_ -> SBV.svUNeg) SBV.svUNeg))
  , ("<"           , binary (cmpBinary cmpLt cmpLt cmpLt SBV.svFalse))
  , (">"           , binary (cmpBinary cmpGt cmpGt cmpGt SBV.svFalse))
  , ("<="          , binary (cmpBinary cmpLtEq cmpLtEq cmpLtEq SBV.svTrue))
  , (">="          , binary (cmpBinary cmpGtEq cmpGtEq cmpGtEq SBV.svTrue))
  , ("=="          , binary (cmpBinary cmpEq cmpEq cmpEq SBV.svTrue))
  , ("!="          , binary (cmpBinary cmpNotEq cmpNotEq cmpNotEq SBV.svFalse))
  , ("&&"          , binary (logicBinary SBV.svAnd SBV.svAnd SBV.svAnd))
  , ("||"          , binary (logicBinary SBV.svOr SBV.svOr SBV.svOr))
  , ("^"           , binary (logicBinary SBV.svXOr SBV.svXOr SBV.svXOr))
  , ("complement"  , unary (logicUnary SBV.svNot SBV.svNot SBV.svNot))
=======
  , ("+"           , binary (arithBinary (liftBinArith SBV.svPlus))) -- {a} (Arith a) => a -> a -> a
  , ("-"           , binary (arithBinary (liftBinArith SBV.svMinus))) -- {a} (Arith a) => a -> a -> a
  , ("*"           , binary (arithBinary (liftBinArith SBV.svTimes))) -- {a} (Arith a) => a -> a -> a
  , ("/"           , binary (arithBinary (liftBinArith SBV.svQuot))) -- {a} (Arith a) => a -> a -> a
  , ("%"           , binary (arithBinary (liftBinArith SBV.svRem))) -- {a} (Arith a) => a -> a -> a
  , ("^^"          , binary (arithBinary sExp)) -- {a} (Arith a) => a -> a -> a
  , ("lg2"         , unary (arithUnary sLg2)) -- {a} (Arith a) => a -> a
  , ("negate"      , unary (arithUnary (\_ -> ready . SBV.svUNeg)))
  , ("<"           , binary (cmpBinary cmpLt cmpLt SBV.svFalse))
  , (">"           , binary (cmpBinary cmpGt cmpGt SBV.svFalse))
  , ("<="          , binary (cmpBinary cmpLtEq cmpLtEq SBV.svTrue))
  , (">="          , binary (cmpBinary cmpGtEq cmpGtEq SBV.svTrue))
  , ("=="          , binary (cmpBinary cmpEq cmpEq SBV.svTrue))
  , ("!="          , binary (cmpBinary cmpNotEq cmpNotEq SBV.svFalse))
  , ("<$"          , let boolFail = evalPanic "<$" ["Attempted signed comparison on bare Bit values"]
                      in binary (cmpBinary boolFail cmpSignedLt SBV.svFalse))
  , ("/$"          , binary (arithBinary (liftBinArith signedQuot)))
  , ("%$"          , binary (arithBinary (liftBinArith signedRem)))
  , (">>$"         , sshrV)
  , ("&&"          , binary (logicBinary SBV.svAnd SBV.svAnd))
  , ("||"          , binary (logicBinary SBV.svOr SBV.svOr))
  , ("^"           , binary (logicBinary SBV.svXOr SBV.svXOr))
  , ("complement"  , unary (logicUnary SBV.svNot SBV.svNot))
>>>>>>> 28bc4f81
  , ("zero"        , tlam zeroV)
  , ("toInteger"   , ecToIntegerV)
  , ("fromInteger" , ecFromIntegerV)
  , ("<<"          , logicShift "<<"
                       SBV.svShiftLeft
                       (\sz i shft ->
                         case sz of
                           Inf             -> Just (i+shft)
                           Nat n
                             | i+shft >= n -> Nothing
                             | otherwise   -> Just (i+shft)))
  , (">>"          , logicShift ">>"
                       SBV.svShiftRight
                       (\_sz i shft ->
                          if i-shft < 0 then Nothing else Just (i-shft)))
  , ("<<<"         , logicShift "<<<"
                       SBV.svRotateLeft
                       (\sz i shft ->
                          case sz of
                            Inf -> evalPanic "cannot rotate infinite sequence" []
                            Nat n -> Just ((i+shft) `mod` n)))
  , (">>>"         , logicShift ">>>"
                       SBV.svRotateRight
                       (\sz i shft ->
                          case sz of
                            Inf -> evalPanic "cannot rotate infinite sequence" []
                            Nat n -> Just ((i+n-shft) `mod` n)))

  , ("carry"      , liftWord carry)
  , ("scarry"     , liftWord scarry)

  , ("#"          , -- {a,b,d} (fin a) => [a] d -> [b] d -> [a + b] d
     nlam $ \ front ->
     nlam $ \ back  ->
     tlam $ \ elty  ->
     lam  $ \ l     -> return $
     lam  $ \ r     -> join (ccatV front back elty <$> l <*> r))

  , ("splitAt"    ,
     nlam $ \ front ->
     nlam $ \ back  ->
     tlam $ \ a     ->
     lam  $ \ x     ->
       splitAtV front back a =<< x)

  , ("join"       ,
     nlam $ \ parts ->
     nlam $ \ (finNat' -> each)  ->
     tlam $ \ a     ->
     lam  $ \ x     ->
       joinV parts each a =<< x)

  , ("split"       , ecSplitV)

  , ("reverse"    , nlam $ \_a ->
                    tlam $ \_b ->
                     lam $ \xs -> reverseV =<< xs)

  , ("transpose"  , nlam $ \a ->
                    nlam $ \b ->
                    tlam $ \c ->
                     lam $ \xs -> transposeV a b c =<< xs)

  , ("fromThen"    , fromThenV)
  , ("fromTo"      , fromToV)
  , ("fromThenTo"  , fromThenToV)
  , ("infFrom"     , infFromV)
  , ("infFromThen" , infFromThenV)

  , ("@"           , indexPrimOne  indexFront_bits indexFront)
  , ("@@"          , indexPrimMany indexFront_bits indexFront)
  , ("!"           , indexPrimOne  indexBack_bits indexBack)
  , ("!!"          , indexPrimMany indexBack_bits indexBack)

  , ("update"      , updatePrim updateFrontSym_word updateFrontSym)
  , ("updateEnd"   , updatePrim updateBackSym_word updateBackSym)


  , ("pmult"       , -- {a,b} (fin a, fin b) => [1 + a] -> [1 + b] -> [1 + a + b]
      nlam $ \(finNat' -> i) ->
      nlam $ \(finNat' -> j) ->
      VFun $ \v1 -> return $
      VFun $ \v2 -> do
        let k = 1 + i + j
            mul _  []     ps = ps
            mul as (b:bs) ps = mul (SBV.svFalse : as) bs (ites b (as `addPoly` ps) ps)
        xs <- enumerateWordValue =<< fromWordVal "pmult 1" =<< v1
        ys <- enumerateWordValue =<< fromWordVal "pmult 2" =<< v2
        let zs = Seq.fromList $ genericTake k (mul xs ys [] ++ repeat SBV.svFalse)
        return $ VWord k $ return $ BitsVal k $ IndexSeqMap (return . VBit . Seq.index zs . fromInteger))

  , ("pdiv"        , -- {a,b} (fin a, fin b) => [a] -> [b] -> [a]
      nlam $ \(finNat' -> i) ->
      nlam $ \(finNat' -> _j) ->
      VFun $ \v1 -> return $
      VFun $ \v2 -> do
        xs <- enumerateWordValueRev =<< fromWordVal "pdiv 1" =<< v1
        ys <- enumerateWordValueRev =<< fromWordVal "pdiv 2" =<< v2
        let zs = Seq.reverse $ Seq.fromList $ genericTake i (fst (mdp xs ys) ++ repeat SBV.svFalse)
        return $ VWord i $ return $ BitsVal i $ IndexSeqMap (return . VBit . Seq.index zs . fromInteger))

  , ("pmod"        , -- {a,b} (fin a, fin b) => [a] -> [b+1] -> [b]
      nlam $ \(finNat' -> _i) ->
      nlam $ \(finNat' -> j) ->
      VFun $ \v1 -> return $
      VFun $ \v2 -> do
        xs <- enumerateWordValueRev =<< fromWordVal "pmod 1" =<< v1
        ys <- enumerateWordValueRev =<< fromWordVal "pmod 2" =<< v2
        let zs = Seq.reverse $ Seq.fromList $ genericTake j (snd (mdp xs ys) ++ repeat SBV.svFalse)
        return $ VWord j $ return $ BitsVal j $ IndexSeqMap (return . VBit . Seq.index zs . fromInteger))

    -- {at,len} (fin len) => [len][8] -> at
  , ("error"       ,
      tlam $ \at ->
      nlam $ \(finNat' -> _len) ->
      VFun $ \_msg ->
        return $ zeroV at) -- error/undefined, is arbitrarily translated to 0

  , ("random"      ,
      tlam $ \a ->
      wlam $ \x ->
         case SBV.svAsInteger x of
           Just i  -> return $ randomV a i
           Nothing -> cryUserError "cannot evaluate 'random' with symbolic inputs")

     -- The trace function simply forces its first two
     -- values before returing the third in the symbolic
     -- evaluator.
  , ("trace",
      nlam $ \_n ->
      tlam $ \_a ->
      tlam $ \_b ->
       lam $ \s -> return $
       lam $ \x -> return $
       lam $ \y -> do
         _ <- s
         _ <- x
         y)
  ]


-- | Barrel-shifter algorithm. Takes a list of bits in big-endian order.
shifter :: Monad m => (SBool -> a -> a -> a) -> (a -> Integer -> m a) -> a -> [SBool] -> m a
shifter mux op = go
  where
    go x [] = return x
    go x (b : bs) = do
      x' <- op x (2 ^ length bs)
      go (mux b x' x) bs

logicShift :: String
           -> (SWord -> SWord -> SWord)
           -> (Nat' -> Integer -> Integer -> Maybe Integer)
           -> Value
logicShift nm wop reindex =
      nlam $ \_m ->
      nlam $ \_n ->
      tlam $ \a ->
      VFun $ \xs -> return $
      VFun $ \y -> do
        idx <- fromWordVal "logicShift" =<< y

        xs >>= \case
          VWord w x ->
             return $ VWord w $ do
               x >>= \case
                 WordVal x' -> WordVal . wop x' <$> asWordVal idx
                 BitsVal n bs0 ->
                   do idx_bits <- enumerateWordValue idx
                      let op bs shft = memoMap $ IndexSeqMap $ \i ->
                                         case reindex (Nat w) i shft of
                                           Nothing -> return $ VBit $ bitLit False
                                           Just i' -> lookupSeqMap bs i'
                      BitsVal n <$> shifter (mergeSeqMap True) op bs0 idx_bits

          VSeq w vs0 ->
             do idx_bits <- enumerateWordValue idx
                let op vs shft = memoMap $ IndexSeqMap $ \i ->
                                   case reindex (Nat w) i shft of
                                     Nothing -> return $ zeroV a
                                     Just i' -> lookupSeqMap vs i'
                VSeq w <$> shifter (mergeSeqMap True) op vs0 idx_bits

          VStream vs0 ->
             do idx_bits <- enumerateWordValue idx
                let op vs shft = memoMap $ IndexSeqMap $ \i ->
                                   case reindex Inf i shft of
                                     Nothing -> return $ zeroV a
                                     Just i' -> lookupSeqMap vs i'
                VStream <$> shifter (mergeSeqMap True) op vs0 idx_bits

          _ -> evalPanic "expected sequence value in shift operation" [nm]


selectV :: forall a
         . (SBool -> Eval a -> Eval a -> Eval a) -- ^ Mux function on @a@s
        -> WordValue SBool SWord                 -- ^ Symbolic index value
        -> (Integer -> Eval a)                   -- ^ Function from concrete indices to answers
        -> Eval a                                -- ^ overall answer
selectV mux val f =
   case val of
     WordVal x | Just idx <- SBV.svAsInteger x -> f idx
               | otherwise -> sel 0 (unpackWord x)
     BitsVal n xs -> sel 0 . map fromVBit =<< sequence (enumerateSeqMap n xs)

 where
    sel offset []       = f offset
    sel offset (b : bs) = mux b m1 m2
      where m1 = sel (offset + (2 ^ length bs)) bs
            m2 = sel offset bs


indexFront :: Maybe Integer
           -> TValue
           -> SeqMap SBool SWord SInteger
           -> SWord
           -> Eval Value
indexFront mblen a xs idx
  | Just i <- SBV.svAsInteger idx
  = lookupSeqMap xs i

  | Just n <- mblen
  , TVSeq wlen TVBit <- a
  = do wvs <- traverse (fromWordVal "indexFront" =<<) (enumerateSeqMap n xs)
       case asWordList wvs of
         Just ws ->
           return $ VWord n $ ready $ WordVal $ SBV.svSelect ws (wordLit wlen 0) idx
         Nothing -> foldr f def [0 .. 2^w  - 1]

  | otherwise
  = foldr f def [0 .. 2^w  - 1]

 where
    k = SBV.kindOf idx
    w = SBV.intSizeOf idx
    def = ready $ zeroV a
    f n y = iteValue (SBV.svEqual idx (SBV.svInteger k n)) (lookupSeqMap xs n) y


indexBack :: Maybe Integer
          -> TValue
          -> SeqMap SBool SWord SInteger
          -> SWord
          -> Eval Value
indexBack (Just n) a xs idx = indexFront (Just n) a (reverseSeqMap n xs) idx
indexBack Nothing _ _ _ = evalPanic "Expected finite sequence" ["indexBack"]

indexFront_bits :: Maybe Integer
                -> TValue
<<<<<<< HEAD
                -> SeqMap SBool SWord SInteger
                -> Seq.Seq SBool
=======
                -> SeqMap SBool SWord
                -> [SBool]
>>>>>>> 28bc4f81
                -> Eval Value
indexFront_bits mblen a xs bits0 = go 0 (length bits0) bits0
 where
  go :: Integer -> Int -> [SBool] -> Eval Value
  go i _k []
    -- For indices out of range, return 0 arbitrarily
    | Just n <- mblen
    , i >= n
    = return $ zeroV a

    | otherwise
    = lookupSeqMap xs i

  go i k (b:bs)
    | Just n <- mblen
    , (i `shiftL` k) >= n
    = return $ zeroV a

    | otherwise
    = iteValue b (go ((i `shiftL` 1) + 1) (k-1) bs)
                 (go  (i `shiftL` 1)      (k-1) bs)

indexBack_bits :: Maybe Integer
               -> TValue
<<<<<<< HEAD
               -> SeqMap SBool SWord SInteger
               -> Seq.Seq SBool
=======
               -> SeqMap SBool SWord
               -> [SBool]
>>>>>>> 28bc4f81
               -> Eval Value
indexBack_bits (Just n) a xs idx = indexFront_bits (Just n) a (reverseSeqMap n xs) idx
indexBack_bits Nothing _ _ _ = evalPanic "Expected finite sequence" ["indexBack_bits"]


updateFrontSym
  :: Nat'
  -> TValue
  -> SeqMap SBool SWord SInteger
  -> WordValue SBool SWord
  -> Eval (GenValue SBool SWord SInteger)
  -> Eval (SeqMap SBool SWord SInteger)
updateFrontSym len _eltTy vs w val = do
  -- TODO? alternate handling if w is a list of bits...
  case w of
    WordVal wv | Just j <- SBV.svAsInteger wv -> do
        case len of
          Inf -> return ()
          Nat n -> unless (j < n) (invalidIndex j)
        return $ updateSeqMap vs j val
    _ ->
        return $ IndexSeqMap $ \i ->
          selectV iteValue w $ \j ->
            if i == j then val else lookupSeqMap vs i

updateFrontSym_word
  :: Nat'
  -> TValue
  -> WordValue SBool SWord
  -> WordValue SBool SWord
<<<<<<< HEAD
  -> Eval (GenValue SBool SWord SInteger)
  -> Eval (Seq.Seq (Eval SBool))
updateFrontSym_bits Inf _ _ _ _ = evalPanic "Expected finite sequence" ["updateFrontSym_bits"]
updateFrontSym_bits (Nat n) _eltTy bs w val = do
  -- TODO? alternate handling if w is a list of bits...
  case w of
    WordVal wv | Just j <- SBV.svAsInteger wv -> do
      unless (j < n) (invalidIndex j)
      return $! Seq.update (fromInteger j) (fromVBit <$> val) bs
    _ -> do
      let mergeBit' c x y = mergeBit True c <$> x <*> y
      return $ Seq.fromFunction (fromInteger n) $ \i ->
        selectV mergeBit' w $ \j ->
          if toInteger i == j then (fromVBit <$> val) else Seq.index bs i
=======
  -> Eval (GenValue SBool SWord)
  -> Eval (WordValue SBool SWord)
updateFrontSym_word Inf _ _ _ _ = evalPanic "Expected finite sequence" ["updateFrontSym_bits"]
updateFrontSym_word (Nat _) _eltTy bs w val =
  selectV (mergeWord' True) w $ \j -> updateWordValue bs j (fromVBit <$> val)
>>>>>>> 28bc4f81

updateBackSym
  :: Nat'
  -> TValue
  -> SeqMap SBool SWord SInteger
  -> WordValue SBool SWord
  -> Eval (GenValue SBool SWord SInteger)
  -> Eval (SeqMap SBool SWord SInteger)
updateBackSym Inf _ _ _ _ = evalPanic "Expected finite sequence" ["updateBackSym"]
updateBackSym (Nat n) _eltTy vs w val = do
  -- TODO? alternate handling if w is a list of bits...
  case w of
    WordVal wv | Just j <- SBV.svAsInteger wv -> do
        unless (j < n) (invalidIndex j)
        return $ updateSeqMap vs (n - j - 1) val
    _ ->
        return $ IndexSeqMap $ \i ->
          selectV iteValue w $ \j ->
            if i == (n - j - 1) then val else lookupSeqMap vs i

updateBackSym_word
  :: Nat'
  -> TValue
  -> WordValue SBool SWord
  -> WordValue SBool SWord
<<<<<<< HEAD
  -> Eval (GenValue SBool SWord SInteger)
  -> Eval (Seq.Seq (Eval SBool))
updateBackSym_bits Inf _ _ _ _ = evalPanic "Expected finite sequence" ["updateBackSym_bits"]
updateBackSym_bits (Nat n) _eltTy bs w val = do
  -- TODO? alternate handling if w is a list of bits...
  case w of
    WordVal wv | Just j <- SBV.svAsInteger wv -> do
      unless (j < n) (invalidIndex j)
      return $! Seq.update (fromInteger (n - j - 1)) (fromVBit <$> val) bs
    _ -> do
      let mergeBit' c x y = mergeBit True c <$> x <*> y
      return $ Seq.fromFunction (fromInteger n) $ \i ->
        selectV mergeBit' w $ \j ->
          if toInteger i == (n - j - 1) then (fromVBit <$> val) else Seq.index bs i

=======
  -> Eval (GenValue SBool SWord)
  -> Eval (WordValue SBool SWord)
updateBackSym_word Inf _ _ _ _ = evalPanic "Expected finite sequence" ["updateBackSym_bits"]
updateBackSym_word (Nat n) _eltTy bs w val = do
  selectV (mergeWord' True) w $ \j -> updateWordValue bs (n - j - 1) (fromVBit <$> val)
>>>>>>> 28bc4f81

asBitList :: [Eval SBool] -> Maybe [SBool]
asBitList = go id
 where go :: ([SBool] -> [SBool]) -> [Eval SBool] -> Maybe [SBool]
       go f [] = Just (f [])
       go f (Ready b:vs) = go (f . (b:)) vs
       go _ _ = Nothing


asWordList :: [WordValue SBool SWord] -> Maybe [SWord]
asWordList = go id
 where go :: ([SWord] -> [SWord]) -> [WordValue SBool SWord] -> Maybe [SWord]
       go f [] = Just (f [])
       go f (WordVal x :vs) = go (f . (x:)) vs
       go _f (BitsVal _ _ : _) = Nothing

liftBinArith :: (SWord -> SWord -> SWord) -> BinArith SWord
liftBinArith op _ x y = ready $ op x y

sExp :: Integer -> SWord -> SWord -> Eval SWord
sExp _w x y = ready $ go (reverse (unpackWord y)) -- bits in little-endian order
  where go []       = literalSWord (SBV.intSizeOf x) 1
        go (b : bs) = SBV.svIte b (SBV.svTimes x s) s
            where a = go bs
                  s = SBV.svTimes a a

-- | Ceiling (log_2 x)
sLg2 :: Integer -> SWord -> Eval SWord
sLg2 _w x = ready $ go 0
  where
    lit n = literalSWord (SBV.intSizeOf x) n
    go i | i < SBV.intSizeOf x = SBV.svIte (SBV.svLessEq x (lit (2^i))) (lit (toInteger i)) (go (i + 1))
         | otherwise           = lit (toInteger i)

-- | Ceiling (log_2 x)
svLg2 :: SInteger -> SInteger
svLg2 x =
  case SBV.svAsInteger x of
    Just n -> SBV.svInteger SBV.KUnbounded (lg2 n)
    Nothing -> evalPanic "cannot compute lg2 of symbolic unbounded integer" []

-- Cmp -------------------------------------------------------------------------

<<<<<<< HEAD
cmpValue :: (SBool -> SBool -> Eval a -> Eval a)
         -> (SWord -> SWord -> Eval a -> Eval a)
         -> (SInteger -> SInteger -> Eval a -> Eval a)
         -> (Value -> Value -> Eval a -> Eval a)
cmpValue fb fw fi = cmp
  where
    cmp v1 v2 k =
      case (v1, v2) of
        (VRecord fs1, VRecord fs2) -> let vals = map snd . sortBy (comparing fst)
                                      in  cmpValues (vals fs1) (vals fs2) k
        (VTuple vs1 , VTuple vs2 ) -> cmpValues vs1 vs2 k
        (VBit b1    , VBit b2    ) -> fb b1 b2 k
        (VInteger i1, VInteger i2) -> fi i1 i2 k
        (VWord _ w1 , VWord _ w2 ) -> join (fw <$> (asWordVal =<< w1)
                                               <*> (asWordVal =<< w2)
                                               <*> return k)
        (VSeq n vs1 , VSeq _ vs2 ) -> cmpValues (enumerateSeqMap n vs1)
                                                (enumerateSeqMap n vs2) k
        (VStream {} , VStream {} ) -> panic "Cryptol.Symbolic.Prims.cmpValue"
                                        [ "Infinite streams are not comparable" ]
        (VFun {}    , VFun {}    ) -> panic "Cryptol.Symbolic.Prims.cmpValue"
                                        [ "Functions are not comparable" ]
        (VPoly {}   , VPoly {}   ) -> panic "Cryptol.Symbolic.Prims.cmpValue"
                                        [ "Polymorphic values are not comparable" ]
        (_          , _          ) -> panic "Cryptol.Symbolic.Prims.cmpValue"
                                        [ "type mismatch" ]

    cmpValues (x1 : xs1) (x2 : xs2) k = do
          x1' <- x1
          x2' <- x2
          cmp x1' x2' (cmpValues xs1 xs2 k)
    cmpValues _ _ k = k

=======
>>>>>>> 28bc4f81
cmpEq :: SWord -> SWord -> Eval SBool -> Eval SBool
cmpEq x y k = SBV.svAnd (SBV.svEqual x y) <$> k

cmpNotEq :: SWord -> SWord -> Eval SBool -> Eval SBool
cmpNotEq x y k = SBV.svOr (SBV.svNotEqual x y) <$> k

cmpSignedLt :: SWord -> SWord -> Eval SBool -> Eval SBool
cmpSignedLt x y k = SBV.svOr (SBV.svLessThan sx sy) <$> (cmpEq sx sy k)
  where sx = SBV.svSign x
        sy = SBV.svSign y

cmpLt, cmpGt :: SWord -> SWord -> Eval SBool -> Eval SBool
cmpLt x y k = SBV.svOr (SBV.svLessThan x y) <$> (cmpEq x y k)
cmpGt x y k = SBV.svOr (SBV.svGreaterThan x y) <$> (cmpEq x y k)

cmpLtEq, cmpGtEq :: SWord -> SWord -> Eval SBool -> Eval SBool
cmpLtEq x y k = SBV.svAnd (SBV.svLessEq x y) <$> (cmpNotEq x y k)
cmpGtEq x y k = SBV.svAnd (SBV.svGreaterEq x y) <$> (cmpNotEq x y k)

cmpBinary :: (SBool -> SBool -> Eval SBool -> Eval SBool)
          -> (SWord -> SWord -> Eval SBool -> Eval SBool)
          -> (SInteger -> SInteger -> Eval SBool -> Eval SBool)
          -> SBool -> Binary SBool SWord SInteger
cmpBinary fb fw fi b _ty v1 v2 = VBit <$> cmpValue fb fw fi v1 v2 (return b)

-- Signed arithmetic -----------------------------------------------------------

signedQuot :: SWord -> SWord -> SWord
signedQuot x y = SBV.svUnsign (SBV.svQuot (SBV.svSign x) (SBV.svSign y))

signedRem :: SWord -> SWord -> SWord
signedRem x y = SBV.svUnsign (SBV.svRem (SBV.svSign x) (SBV.svSign y))


sshrV :: Value
sshrV =
  nlam $ \_n ->
  nlam $ \_k ->
  wlam $ \x -> return $
  wlam $ \y ->
   case SBV.svAsInteger y of
     Just i ->
       let z = SBV.svUnsign (SBV.svShr (SBV.svSign x) (fromInteger i))
        in return . VWord (toInteger (SBV.intSizeOf x)) . ready . WordVal $ z
     Nothing ->
       let z = SBV.svUnsign (SBV.svShiftRight (SBV.svSign x) y)
        in return . VWord (toInteger (SBV.intSizeOf x)) . ready . WordVal $ z

carry :: SWord -> SWord -> Eval Value
carry x y = return $ VBit c
 where
  c = SBV.svLessThan (SBV.svPlus x y) x

scarry :: SWord -> SWord -> Eval Value
scarry x y = return $ VBit sc
 where
  n = SBV.intSizeOf x
  z = SBV.svPlus (SBV.svSign x) (SBV.svSign y)
  xsign = SBV.svTestBit x (n-1)
  ysign = SBV.svTestBit y (n-1)
  zsign = SBV.svTestBit z (n-1)
  sc = SBV.svAnd (SBV.svEqual xsign ysign) (SBV.svNotEqual xsign zsign)

-- Polynomials -----------------------------------------------------------------

-- TODO: Data.SBV.BitVectors.Polynomials should export ites, addPoly,
-- and mdp (the following definitions are copied from that module)

-- | Add two polynomials
addPoly :: [SBool] -> [SBool] -> [SBool]
addPoly xs    []      = xs
addPoly []    ys      = ys
addPoly (x:xs) (y:ys) = SBV.svXOr x y : addPoly xs ys

ites :: SBool -> [SBool] -> [SBool] -> [SBool]
ites s xs ys
 | Just t <- SBV.svAsBool s
 = if t then xs else ys
 | True
 = go xs ys
 where go [] []         = []
       go []     (b:bs) = SBV.svIte s SBV.svFalse b : go [] bs
       go (a:as) []     = SBV.svIte s a SBV.svFalse : go as []
       go (a:as) (b:bs) = SBV.svIte s a b : go as bs

-- conservative over-approximation of the degree
degree :: [SBool] -> Int
degree xs = walk (length xs - 1) $ reverse xs
  where walk n []     = n
        walk n (b:bs)
         | Just t <- SBV.svAsBool b
         = if t then n else walk (n-1) bs
         | True
         = n -- over-estimate

mdp :: [SBool] -> [SBool] -> ([SBool], [SBool])
mdp xs ys = go (length ys - 1) (reverse ys)
  where degTop  = degree xs
        go _ []     = error "SBV.Polynomial.mdp: Impossible happened; exhausted ys before hitting 0"
        go n (b:bs)
         | n == 0   = (reverse qs, rs)
         | True     = let (rqs, rrs) = go (n-1) bs
                      in (ites b (reverse qs) rqs, ites b rs rrs)
         where degQuot = degTop - n
               ys' = replicate degQuot SBV.svFalse ++ ys
               (qs, rs) = divx (degQuot+1) degTop xs ys'

-- return the element at index i; if not enough elements, return false
-- N.B. equivalent to '(xs ++ repeat false) !! i', but more efficient
nth :: [SBool] -> Int -> SBool
nth []     _ = SBV.svFalse
nth (x:_)  0 = x
nth (_:xs) i = nth xs (i-1)

divx :: Int -> Int -> [SBool] -> [SBool] -> ([SBool], [SBool])
divx n _ xs _ | n <= 0 = ([], xs)
divx n i xs ys'        = (q:qs, rs)
  where q        = xs `nth` i
        xs'      = ites q (xs `addPoly` ys') xs
        (qs, rs) = divx (n-1) (i-1) xs' (tail ys')<|MERGE_RESOLUTION|>--- conflicted
+++ resolved
@@ -37,13 +37,9 @@
                            reverseV, infFromV, infFromThenV,
                            fromThenV, fromToV, fromThenToV,
                            transposeV, indexPrimOne, indexPrimMany,
-<<<<<<< HEAD
                            ecIntegerV, ecToIntegerV, ecFromIntegerV,
-                           ecDemoteV, updatePrim, lg2)
-=======
                            ecDemoteV, updatePrim, randomV, liftWord,
-                           cmpValue)
->>>>>>> 28bc4f81
+                           cmpValue, lg2)
 import Cryptol.Symbolic.Value
 import Cryptol.TypeCheck.AST (Decl(..))
 import Cryptol.TypeCheck.Solver.InfNat(Nat'(..))
@@ -83,52 +79,32 @@
   , ("False"       , VBit SBV.svFalse)
   , ("demote"      , ecDemoteV) -- Converts a numeric type into its corresponding value.
                                 -- { val, bits } (fin val, fin bits, bits >= width val) => [bits]
-<<<<<<< HEAD
   , ("integer"     , ecIntegerV) -- Converts a numeric type into its corresponding value.
                                  -- { val } (fin val) => Integer
-  , ("+"           , binary (arithBinary (liftBinArith SBV.svPlus) SBV.svPlus)) -- {a} (Arith a) => a -> a -> a
-  , ("-"           , binary (arithBinary (liftBinArith SBV.svMinus) SBV.svMinus)) -- {a} (Arith a) => a -> a -> a
-  , ("*"           , binary (arithBinary (liftBinArith SBV.svTimes) SBV.svTimes)) -- {a} (Arith a) => a -> a -> a
-  , ("/"           , binary (arithBinary (liftBinArith SBV.svQuot) SBV.svQuot)) -- {a} (Arith a) => a -> a -> a
-  , ("%"           , binary (arithBinary (liftBinArith SBV.svRem) SBV.svRem)) -- {a} (Arith a) => a -> a -> a
-  , ("^^"          , binary (arithBinary sExp SBV.svExp)) -- {a} (Arith a) => a -> a -> a
+  , ("+"           , binary (arithBinary (liftBinArith SBV.svPlus) (liftBin SBV.svPlus))) -- {a} (Arith a) => a -> a -> a
+  , ("-"           , binary (arithBinary (liftBinArith SBV.svMinus) (liftBin SBV.svMinus))) -- {a} (Arith a) => a -> a -> a
+  , ("*"           , binary (arithBinary (liftBinArith SBV.svTimes) (liftBin SBV.svTimes))) -- {a} (Arith a) => a -> a -> a
+  , ("/"           , binary (arithBinary (liftBinArith SBV.svQuot) (liftBin SBV.svQuot))) -- {a} (Arith a) => a -> a -> a
+  , ("%"           , binary (arithBinary (liftBinArith SBV.svRem) (liftBin SBV.svRem))) -- {a} (Arith a) => a -> a -> a
+  , ("^^"          , binary (arithBinary sExp (liftBin SBV.svExp))) -- {a} (Arith a) => a -> a -> a
   , ("lg2"         , unary (arithUnary sLg2 svLg2)) -- {a} (Arith a) => a -> a
-  , ("negate"      , unary (arithUnary (\_ -> SBV.svUNeg) SBV.svUNeg))
+  , ("negate"      , unary (arithUnary (\_ -> ready . SBV.svUNeg) SBV.svUNeg))
   , ("<"           , binary (cmpBinary cmpLt cmpLt cmpLt SBV.svFalse))
   , (">"           , binary (cmpBinary cmpGt cmpGt cmpGt SBV.svFalse))
   , ("<="          , binary (cmpBinary cmpLtEq cmpLtEq cmpLtEq SBV.svTrue))
   , (">="          , binary (cmpBinary cmpGtEq cmpGtEq cmpGtEq SBV.svTrue))
   , ("=="          , binary (cmpBinary cmpEq cmpEq cmpEq SBV.svTrue))
   , ("!="          , binary (cmpBinary cmpNotEq cmpNotEq cmpNotEq SBV.svFalse))
+  , ("<$"          , let boolFail = evalPanic "<$" ["Attempted signed comparison on bare Bit values"]
+                         intFail = evalPanic "<$" ["Attempted signed comparison on Integer values"]
+                      in binary (cmpBinary boolFail cmpSignedLt intFail SBV.svFalse))
+  , ("/$"          , binary (arithBinary (liftBinArith signedQuot) (liftBin SBV.svQuot)))
+  , ("%$"          , binary (arithBinary (liftBinArith signedRem) (liftBin SBV.svRem)))
+  , (">>$"         , sshrV)
   , ("&&"          , binary (logicBinary SBV.svAnd SBV.svAnd SBV.svAnd))
   , ("||"          , binary (logicBinary SBV.svOr SBV.svOr SBV.svOr))
   , ("^"           , binary (logicBinary SBV.svXOr SBV.svXOr SBV.svXOr))
   , ("complement"  , unary (logicUnary SBV.svNot SBV.svNot SBV.svNot))
-=======
-  , ("+"           , binary (arithBinary (liftBinArith SBV.svPlus))) -- {a} (Arith a) => a -> a -> a
-  , ("-"           , binary (arithBinary (liftBinArith SBV.svMinus))) -- {a} (Arith a) => a -> a -> a
-  , ("*"           , binary (arithBinary (liftBinArith SBV.svTimes))) -- {a} (Arith a) => a -> a -> a
-  , ("/"           , binary (arithBinary (liftBinArith SBV.svQuot))) -- {a} (Arith a) => a -> a -> a
-  , ("%"           , binary (arithBinary (liftBinArith SBV.svRem))) -- {a} (Arith a) => a -> a -> a
-  , ("^^"          , binary (arithBinary sExp)) -- {a} (Arith a) => a -> a -> a
-  , ("lg2"         , unary (arithUnary sLg2)) -- {a} (Arith a) => a -> a
-  , ("negate"      , unary (arithUnary (\_ -> ready . SBV.svUNeg)))
-  , ("<"           , binary (cmpBinary cmpLt cmpLt SBV.svFalse))
-  , (">"           , binary (cmpBinary cmpGt cmpGt SBV.svFalse))
-  , ("<="          , binary (cmpBinary cmpLtEq cmpLtEq SBV.svTrue))
-  , (">="          , binary (cmpBinary cmpGtEq cmpGtEq SBV.svTrue))
-  , ("=="          , binary (cmpBinary cmpEq cmpEq SBV.svTrue))
-  , ("!="          , binary (cmpBinary cmpNotEq cmpNotEq SBV.svFalse))
-  , ("<$"          , let boolFail = evalPanic "<$" ["Attempted signed comparison on bare Bit values"]
-                      in binary (cmpBinary boolFail cmpSignedLt SBV.svFalse))
-  , ("/$"          , binary (arithBinary (liftBinArith signedQuot)))
-  , ("%$"          , binary (arithBinary (liftBinArith signedRem)))
-  , (">>$"         , sshrV)
-  , ("&&"          , binary (logicBinary SBV.svAnd SBV.svAnd))
-  , ("||"          , binary (logicBinary SBV.svOr SBV.svOr))
-  , ("^"           , binary (logicBinary SBV.svXOr SBV.svXOr))
-  , ("complement"  , unary (logicUnary SBV.svNot SBV.svNot))
->>>>>>> 28bc4f81
   , ("zero"        , tlam zeroV)
   , ("toInteger"   , ecToIntegerV)
   , ("fromInteger" , ecFromIntegerV)
@@ -325,7 +301,7 @@
 
 selectV :: forall a
          . (SBool -> Eval a -> Eval a -> Eval a) -- ^ Mux function on @a@s
-        -> WordValue SBool SWord                 -- ^ Symbolic index value
+        -> WordValue SBool SWord SInteger        -- ^ Symbolic index value
         -> (Integer -> Eval a)                   -- ^ Function from concrete indices to answers
         -> Eval a                                -- ^ overall answer
 selectV mux val f =
@@ -378,13 +354,8 @@
 
 indexFront_bits :: Maybe Integer
                 -> TValue
-<<<<<<< HEAD
                 -> SeqMap SBool SWord SInteger
-                -> Seq.Seq SBool
-=======
-                -> SeqMap SBool SWord
                 -> [SBool]
->>>>>>> 28bc4f81
                 -> Eval Value
 indexFront_bits mblen a xs bits0 = go 0 (length bits0) bits0
  where
@@ -409,13 +380,8 @@
 
 indexBack_bits :: Maybe Integer
                -> TValue
-<<<<<<< HEAD
                -> SeqMap SBool SWord SInteger
-               -> Seq.Seq SBool
-=======
-               -> SeqMap SBool SWord
                -> [SBool]
->>>>>>> 28bc4f81
                -> Eval Value
 indexBack_bits (Just n) a xs idx = indexFront_bits (Just n) a (reverseSeqMap n xs) idx
 indexBack_bits Nothing _ _ _ = evalPanic "Expected finite sequence" ["indexBack_bits"]
@@ -425,7 +391,7 @@
   :: Nat'
   -> TValue
   -> SeqMap SBool SWord SInteger
-  -> WordValue SBool SWord
+  -> WordValue SBool SWord SInteger
   -> Eval (GenValue SBool SWord SInteger)
   -> Eval (SeqMap SBool SWord SInteger)
 updateFrontSym len _eltTy vs w val = do
@@ -444,36 +410,19 @@
 updateFrontSym_word
   :: Nat'
   -> TValue
-  -> WordValue SBool SWord
-  -> WordValue SBool SWord
-<<<<<<< HEAD
+  -> WordValue SBool SWord SInteger
+  -> WordValue SBool SWord SInteger
   -> Eval (GenValue SBool SWord SInteger)
-  -> Eval (Seq.Seq (Eval SBool))
-updateFrontSym_bits Inf _ _ _ _ = evalPanic "Expected finite sequence" ["updateFrontSym_bits"]
-updateFrontSym_bits (Nat n) _eltTy bs w val = do
-  -- TODO? alternate handling if w is a list of bits...
-  case w of
-    WordVal wv | Just j <- SBV.svAsInteger wv -> do
-      unless (j < n) (invalidIndex j)
-      return $! Seq.update (fromInteger j) (fromVBit <$> val) bs
-    _ -> do
-      let mergeBit' c x y = mergeBit True c <$> x <*> y
-      return $ Seq.fromFunction (fromInteger n) $ \i ->
-        selectV mergeBit' w $ \j ->
-          if toInteger i == j then (fromVBit <$> val) else Seq.index bs i
-=======
-  -> Eval (GenValue SBool SWord)
-  -> Eval (WordValue SBool SWord)
+  -> Eval (WordValue SBool SWord SInteger)
 updateFrontSym_word Inf _ _ _ _ = evalPanic "Expected finite sequence" ["updateFrontSym_bits"]
 updateFrontSym_word (Nat _) _eltTy bs w val =
   selectV (mergeWord' True) w $ \j -> updateWordValue bs j (fromVBit <$> val)
->>>>>>> 28bc4f81
 
 updateBackSym
   :: Nat'
   -> TValue
   -> SeqMap SBool SWord SInteger
-  -> WordValue SBool SWord
+  -> WordValue SBool SWord SInteger
   -> Eval (GenValue SBool SWord SInteger)
   -> Eval (SeqMap SBool SWord SInteger)
 updateBackSym Inf _ _ _ _ = evalPanic "Expected finite sequence" ["updateBackSym"]
@@ -491,31 +440,13 @@
 updateBackSym_word
   :: Nat'
   -> TValue
-  -> WordValue SBool SWord
-  -> WordValue SBool SWord
-<<<<<<< HEAD
+  -> WordValue SBool SWord SInteger
+  -> WordValue SBool SWord SInteger
   -> Eval (GenValue SBool SWord SInteger)
-  -> Eval (Seq.Seq (Eval SBool))
-updateBackSym_bits Inf _ _ _ _ = evalPanic "Expected finite sequence" ["updateBackSym_bits"]
-updateBackSym_bits (Nat n) _eltTy bs w val = do
-  -- TODO? alternate handling if w is a list of bits...
-  case w of
-    WordVal wv | Just j <- SBV.svAsInteger wv -> do
-      unless (j < n) (invalidIndex j)
-      return $! Seq.update (fromInteger (n - j - 1)) (fromVBit <$> val) bs
-    _ -> do
-      let mergeBit' c x y = mergeBit True c <$> x <*> y
-      return $ Seq.fromFunction (fromInteger n) $ \i ->
-        selectV mergeBit' w $ \j ->
-          if toInteger i == (n - j - 1) then (fromVBit <$> val) else Seq.index bs i
-
-=======
-  -> Eval (GenValue SBool SWord)
-  -> Eval (WordValue SBool SWord)
+  -> Eval (WordValue SBool SWord SInteger)
 updateBackSym_word Inf _ _ _ _ = evalPanic "Expected finite sequence" ["updateBackSym_bits"]
 updateBackSym_word (Nat n) _eltTy bs w val = do
   selectV (mergeWord' True) w $ \j -> updateWordValue bs (n - j - 1) (fromVBit <$> val)
->>>>>>> 28bc4f81
 
 asBitList :: [Eval SBool] -> Maybe [SBool]
 asBitList = go id
@@ -525,15 +456,18 @@
        go _ _ = Nothing
 
 
-asWordList :: [WordValue SBool SWord] -> Maybe [SWord]
+asWordList :: [WordValue SBool SWord SInteger] -> Maybe [SWord]
 asWordList = go id
- where go :: ([SWord] -> [SWord]) -> [WordValue SBool SWord] -> Maybe [SWord]
+ where go :: ([SWord] -> [SWord]) -> [WordValue SBool SWord SInteger] -> Maybe [SWord]
        go f [] = Just (f [])
        go f (WordVal x :vs) = go (f . (x:)) vs
        go _f (BitsVal _ _ : _) = Nothing
 
 liftBinArith :: (SWord -> SWord -> SWord) -> BinArith SWord
 liftBinArith op _ x y = ready $ op x y
+
+liftBin :: (a -> b -> c) -> a -> b -> Eval c
+liftBin op x y = ready $ op x y
 
 sExp :: Integer -> SWord -> SWord -> Eval SWord
 sExp _w x y = ready $ go (reverse (unpackWord y)) -- bits in little-endian order
@@ -559,42 +493,6 @@
 
 -- Cmp -------------------------------------------------------------------------
 
-<<<<<<< HEAD
-cmpValue :: (SBool -> SBool -> Eval a -> Eval a)
-         -> (SWord -> SWord -> Eval a -> Eval a)
-         -> (SInteger -> SInteger -> Eval a -> Eval a)
-         -> (Value -> Value -> Eval a -> Eval a)
-cmpValue fb fw fi = cmp
-  where
-    cmp v1 v2 k =
-      case (v1, v2) of
-        (VRecord fs1, VRecord fs2) -> let vals = map snd . sortBy (comparing fst)
-                                      in  cmpValues (vals fs1) (vals fs2) k
-        (VTuple vs1 , VTuple vs2 ) -> cmpValues vs1 vs2 k
-        (VBit b1    , VBit b2    ) -> fb b1 b2 k
-        (VInteger i1, VInteger i2) -> fi i1 i2 k
-        (VWord _ w1 , VWord _ w2 ) -> join (fw <$> (asWordVal =<< w1)
-                                               <*> (asWordVal =<< w2)
-                                               <*> return k)
-        (VSeq n vs1 , VSeq _ vs2 ) -> cmpValues (enumerateSeqMap n vs1)
-                                                (enumerateSeqMap n vs2) k
-        (VStream {} , VStream {} ) -> panic "Cryptol.Symbolic.Prims.cmpValue"
-                                        [ "Infinite streams are not comparable" ]
-        (VFun {}    , VFun {}    ) -> panic "Cryptol.Symbolic.Prims.cmpValue"
-                                        [ "Functions are not comparable" ]
-        (VPoly {}   , VPoly {}   ) -> panic "Cryptol.Symbolic.Prims.cmpValue"
-                                        [ "Polymorphic values are not comparable" ]
-        (_          , _          ) -> panic "Cryptol.Symbolic.Prims.cmpValue"
-                                        [ "type mismatch" ]
-
-    cmpValues (x1 : xs1) (x2 : xs2) k = do
-          x1' <- x1
-          x2' <- x2
-          cmp x1' x2' (cmpValues xs1 xs2 k)
-    cmpValues _ _ k = k
-
-=======
->>>>>>> 28bc4f81
 cmpEq :: SWord -> SWord -> Eval SBool -> Eval SBool
 cmpEq x y k = SBV.svAnd (SBV.svEqual x y) <$> k
 
